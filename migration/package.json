{
  "name": "proptii-migration-tools",
  "version": "1.0.0",
  "description": "Migration tools for Proptii Firestore to Cosmos DB migration",
  "main": "src/index.js",
  "scripts": {
    "setup:dev": "node scripts/setup/dev.js",
    "setup:staging": "node scripts/setup/staging.js",
    "setup:prod": "node scripts/setup/prod.js",
    "export:dev": "node src/export/index.js --env dev",
    "export:staging": "node src/export/index.js --env staging",
    "export:prod": "node src/export/index.js --env prod",
    "transform:dev": "node src/transform/index.js --env dev",
    "transform:staging": "node src/transform/index.js --env staging",
    "transform:prod": "node src/transform/index.js --env prod",
    "import:dev": "node src/import/index.js --env dev",
    "import:staging": "node src/import/index.js --env staging",
    "import:prod": "node src/import/index.js --env prod",
    "validate:dev": "node src/validation/index.js --env dev",
    "validate:staging": "node src/validation/index.js --env staging",
    "validate:prod": "node src/validation/index.js --env prod",
<<<<<<< HEAD
    "migrate:dev": "node src/index.js --env dev",
    "migrate:staging": "node src/index.js --env staging",
    "migrate:prod": "node src/index.js --env prod",
=======
    "migrate:dev": "node scripts/migrate.js --env dev",
    "migrate:staging": "node scripts/migrate.js --env staging",
    "migrate:prod": "node scripts/migrate.js --env prod",
>>>>>>> 22a55e29
    "rollback:dev": "node scripts/rollback/index.js --env dev",
    "rollback:staging": "node scripts/rollback/index.js --env staging",
    "rollback:prod": "node scripts/rollback/index.js --env prod",
    "test": "jest",
    "test:unit": "jest tests/unit",
    "test:integration": "jest tests/integration",
<<<<<<< HEAD
    "test:watch": "jest --watch",
    "test:coverage": "jest --coverage",
=======
>>>>>>> 22a55e29
    "lint": "eslint src/**/*.js",
    "lint:fix": "eslint src/**/*.js --fix",
    "format": "prettier --write \"src/**/*.js\"",
    "prepare": "husky install"
  },
  "dependencies": {
    "@azure/cosmos": "^3.17.0",
    "@google-cloud/firestore": "^6.0.0",
    "dotenv": "^16.0.0",
    "winston": "^3.8.0",
    "yargs": "^17.5.0"
  },
  "devDependencies": {
    "@types/jest": "^29.0.0",
    "eslint": "^8.0.0",
    "eslint-config-prettier": "^8.0.0",
    "eslint-plugin-jest": "^27.0.0",
    "husky": "^8.0.0",
    "jest": "^29.0.0",
    "lint-staged": "^13.0.0",
    "prettier": "^2.0.0"
  },
  "jest": {
    "testEnvironment": "node",
    "testMatch": [
      "**/tests/**/*.test.js"
    ],
    "collectCoverageFrom": [
      "src/**/*.js"
    ],
    "coverageThreshold": {
      "global": {
        "branches": 80,
        "functions": 80,
        "lines": 80,
        "statements": 80
      }
    }
  },
  "lint-staged": {
    "*.js": [
      "eslint --fix",
      "prettier --write"
    ]
  },
  "engines": {
    "node": ">=18.0.0"
  },
  "repository": {
    "type": "git",
    "url": "git+https://github.com/your-org/proptii-migration-tools.git"
  },
  "keywords": [
    "migration",
    "firestore",
    "cosmosdb",
    "azure"
  ],
  "author": "Proptii Development Team",
  "license": "UNLICENSED",
  "private": true
}<|MERGE_RESOLUTION|>--- conflicted
+++ resolved
@@ -19,30 +19,17 @@
     "validate:dev": "node src/validation/index.js --env dev",
     "validate:staging": "node src/validation/index.js --env staging",
     "validate:prod": "node src/validation/index.js --env prod",
-<<<<<<< HEAD
-    "migrate:dev": "node src/index.js --env dev",
-    "migrate:staging": "node src/index.js --env staging",
-    "migrate:prod": "node src/index.js --env prod",
-=======
     "migrate:dev": "node scripts/migrate.js --env dev",
     "migrate:staging": "node scripts/migrate.js --env staging",
     "migrate:prod": "node scripts/migrate.js --env prod",
->>>>>>> 22a55e29
     "rollback:dev": "node scripts/rollback/index.js --env dev",
     "rollback:staging": "node scripts/rollback/index.js --env staging",
     "rollback:prod": "node scripts/rollback/index.js --env prod",
     "test": "jest",
     "test:unit": "jest tests/unit",
     "test:integration": "jest tests/integration",
-<<<<<<< HEAD
-    "test:watch": "jest --watch",
-    "test:coverage": "jest --coverage",
-=======
->>>>>>> 22a55e29
     "lint": "eslint src/**/*.js",
-    "lint:fix": "eslint src/**/*.js --fix",
-    "format": "prettier --write \"src/**/*.js\"",
-    "prepare": "husky install"
+    "format": "prettier --write \"src/**/*.js\""
   },
   "dependencies": {
     "@azure/cosmos": "^3.17.0",
@@ -52,37 +39,11 @@
     "yargs": "^17.5.0"
   },
   "devDependencies": {
+    "jest": "^29.0.0",
+    "eslint": "^8.0.0",
+    "prettier": "^2.8.0",
     "@types/jest": "^29.0.0",
-    "eslint": "^8.0.0",
-    "eslint-config-prettier": "^8.0.0",
-    "eslint-plugin-jest": "^27.0.0",
-    "husky": "^8.0.0",
-    "jest": "^29.0.0",
-    "lint-staged": "^13.0.0",
-    "prettier": "^2.0.0"
-  },
-  "jest": {
-    "testEnvironment": "node",
-    "testMatch": [
-      "**/tests/**/*.test.js"
-    ],
-    "collectCoverageFrom": [
-      "src/**/*.js"
-    ],
-    "coverageThreshold": {
-      "global": {
-        "branches": 80,
-        "functions": 80,
-        "lines": 80,
-        "statements": 80
-      }
-    }
-  },
-  "lint-staged": {
-    "*.js": [
-      "eslint --fix",
-      "prettier --write"
-    ]
+    "@types/node": "^18.0.0"
   },
   "engines": {
     "node": ">=18.0.0"
