--- conflicted
+++ resolved
@@ -109,9 +109,6 @@
             </Link>
           </div>
 
-<<<<<<< HEAD
-          <div className="flex-1 flex justify-center space-x-8">
-=======
           {/* Mobile Menu Button */}
           <div className="md:hidden">
             <button
@@ -129,7 +126,6 @@
 
           {/* Desktop Navigation */}
           <div className="hidden md:flex flex-1 justify-center space-x-8">
->>>>>>> 0a64c4a7
             <NavLink
               to="/bookviewing"
               className={({ isActive }) =>
