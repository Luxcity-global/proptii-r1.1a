<<<<<<< HEAD
import React, { createContext, useContext, useState, useEffect } from 'react';
import { useMsal, MsalProvider } from "@azure/msal-react";
import { IPublicClientApplication, InteractionStatus, AccountInfo } from "@azure/msal-browser";
import { loginRequest } from '../config/authConfig';
import { b2cPolicies } from '../config/authConfig';
import { DEV_MODE, MOCK_USER } from '../config/devConfig';

interface UserProfile {
  email?: string;
  name?: string;
  username?: string;
  givenName?: string;
  familyName?: string;
}
=======
import React, { createContext, useContext, useState, useEffect, ReactNode } from 'react';
import { useMsal, MsalProvider } from '@azure/msal-react';
import { 
  PublicClientApplication, 
  EventType, 
  EventMessage, 
  AuthenticationResult, 
  InteractionRequiredAuthError,
  AccountInfo
} from '@azure/msal-browser';
import { msalConfig, loginRequest, b2cPolicies } from '../config/authConfig';

// Initialize MSAL instance
export const msalInstance = new PublicClientApplication(msalConfig);

// Development mode flag - set to true to bypass authentication for development
const DEV_MODE = true; // TEMPORARY: Set to false in production

// Initialize the MSAL instance before using it
msalInstance.initialize().catch(error => {
  console.error("Error initializing MSAL:", error);
});

// Export a function to get the MSAL instance
export const getMsalInstance = () => msalInstance;

// Register event callbacks for redirect handling
msalInstance.addEventCallback((event: EventMessage) => {
  if (event.eventType === EventType.LOGIN_SUCCESS) {
    console.log('Login successful');
    // Dispatch custom event for components to listen to
    window.dispatchEvent(new CustomEvent('auth-state-changed'));
  }
  if (event.eventType === EventType.LOGOUT_SUCCESS) {
    console.log('Logout successful');
    // Dispatch custom event for components to listen to
    window.dispatchEvent(new CustomEvent('auth-state-changed'));
  }
  if (event.eventType === EventType.LOGIN_FAILURE || event.eventType === EventType.ACQUIRE_TOKEN_FAILURE) {
    console.log('Authentication failed:', event.error && 'errorMessage' in event.error ? event.error.errorMessage : event.error?.message);
    window.dispatchEvent(new CustomEvent('auth-state-changed'));
  }
});
>>>>>>> 5d8e9a52

// Define the shape of our auth context
interface AuthContextType {
  isAuthenticated: boolean;
  isLoading: boolean;
  user: AccountInfo | null;
  login: () => Promise<void>;
  logout: () => Promise<void>;
  editProfile: () => Promise<void>;
}

// Create the context with a default value
const AuthContext = createContext<AuthContextType>({
  isAuthenticated: false,
  isLoading: true,
  user: null,
  login: async () => {},
  logout: async () => {},
  editProfile: async () => {},
});

// Custom hook to use the auth context
export const useAuth = () => useContext(AuthContext);

// Helper function to check if popups are blocked
const isPopupBlocked = (popup: Window | null): boolean => {
  return popup === null || typeof popup === 'undefined' || popup.closed || popup.closed === undefined;
};

<<<<<<< HEAD
export const AuthProvider: React.FC<{ pca: IPublicClientApplication; children: React.ReactNode }> = ({ 
  pca,
  children 
}) => {
  const { instance, inProgress } = useMsal();
  const [isAuthenticated, setIsAuthenticated] = useState(DEV_MODE);
  const [user, setUser] = useState<UserProfile | null>(DEV_MODE ? MOCK_USER : null);
  const [error, setError] = useState<string | null>(null);
=======
// Provider component to wrap the app with
interface AuthProviderProps {
  children: ReactNode;
}

export const AuthProvider: React.FC<AuthProviderProps> = ({ children }) => {
  const { instance, accounts, inProgress } = useMsal();
  const [isAuthenticated, setIsAuthenticated] = useState<boolean>(DEV_MODE || false);
  const [user, setUser] = useState<AccountInfo | null>(null);
  const [isLoading, setIsLoading] = useState<boolean>(!DEV_MODE);
  const [isInitialized, setIsInitialized] = useState<boolean>(false);
>>>>>>> 5d8e9a52

  // We don't need to initialize MSAL here again since we already did it above
  useEffect(() => {
<<<<<<< HEAD
    if (!DEV_MODE && inProgress === InteractionStatus.None) {
      const accounts = instance.getAllAccounts();
=======
    setIsInitialized(true);
    
    // In development mode, create a mock user
    if (DEV_MODE) {
      setUser({
        homeAccountId: 'dev-account',
        localAccountId: 'dev-account',
        environment: 'development',
        tenantId: 'dev-tenant',
        username: 'dev@example.com',
        name: 'Development User',
      } as AccountInfo);
      setIsLoading(false);
    }
  }, []);

  // Handle redirect responses
  useEffect(() => {
    const handleRedirectResponse = async () => {
      // Only proceed if MSAL is initialized
      if (!isInitialized) return;
      
      try {
        // Handle redirect response if any
        await instance.handleRedirectPromise();
        
        // Update auth state based on accounts
        if (accounts.length > 0) {
          setIsAuthenticated(true);
          setUser(accounts[0]);
        } else {
          setIsAuthenticated(false);
          setUser(null);
        }
      } catch (error) {
        console.error("Error handling redirect:", error);
        setIsAuthenticated(false);
        setUser(null);
        
        // Store the error in localStorage for the warning component to display
        if (error instanceof Error) {
          localStorage.setItem('auth_error', error.message);
        }
      } finally {
        setIsLoading(false);
      }
    };

    if (isInitialized) {
      handleRedirectResponse();
    }
  }, [instance, accounts, isInitialized]);

  // Try silent token acquisition on component mount
  useEffect(() => {
    const acquireTokenSilently = async () => {
      // Only proceed if MSAL is initialized
      if (!isInitialized) return;
      
>>>>>>> 5d8e9a52
      if (accounts.length > 0) {
        try {
          await instance.acquireTokenSilent({
            ...loginRequest,
            account: accounts[0]
          });
          setIsAuthenticated(true);
          setUser(accounts[0]);
        } catch (error) {
          if (error instanceof InteractionRequiredAuthError) {
            // Silent token acquisition failed, user needs to sign in interactively
            setIsAuthenticated(false);
            setUser(null);
          } else {
            console.error("Silent token acquisition failed:", error);
          }
        } finally {
          setIsLoading(false);
        }
      } else {
        setIsLoading(false);
      }
    };

    if (isInitialized) {
      acquireTokenSilently();
    }
  }, [instance, accounts, isInitialized]);

<<<<<<< HEAD
  const login = async () => {
    if (DEV_MODE) {
      setIsAuthenticated(true);
      setUser(MOCK_USER);
      return;
    }
=======
  // Update auth state when accounts change
  useEffect(() => {
    if (accounts.length > 0) {
      setIsAuthenticated(true);
      setUser(accounts[0]);
    } else {
      setIsAuthenticated(false);
      setUser(null);
    }
    
    // Dispatch custom event when auth state changes
    window.dispatchEvent(new CustomEvent('auth-state-changed'));
  }, [accounts]);

  // Login function
  const login = async (): Promise<void> => {
    // In development mode, just set authenticated to true
    if (DEV_MODE) {
      setIsAuthenticated(true);
      setUser({
        homeAccountId: 'dev-account',
        localAccountId: 'dev-account',
        environment: 'development',
        tenantId: 'dev-tenant',
        username: 'dev@example.com',
        name: 'Development User',
      } as AccountInfo);
      
      // Dispatch event for UI updates
      window.dispatchEvent(new CustomEvent('auth-state-changed'));
      return;
    }
    
>>>>>>> 5d8e9a52
    try {
      setIsLoading(true);
      
      // First, try to detect if popups are blocked by opening a test popup
      const testPopup = window.open('about:blank', '_blank', 'width=1,height=1');
      
      // If the test popup is blocked, go straight to redirect
      if (isPopupBlocked(testPopup)) {
        console.warn("Popup blocked by browser, using redirect login instead");
        // Close the test popup if it somehow opened
        if (testPopup) testPopup.close();
        // Use redirect login
        instance.loginRedirect(loginRequest);
        return; // Exit early as redirect will reload the page
      }
      
      // Close the test popup since it was just for testing
      testPopup?.close();
      
      // Try popup authentication
      try {
        // Configure popup window - use minimal configuration to avoid triggering popup blockers
        const popupConfig = {
          ...loginRequest,
          // Don't set popupWindowAttributes here as it can trigger popup blockers
          // Let the browser handle the popup dimensions and position
        };
        
        // Attempt popup login with minimal configuration
        await instance.loginPopup(popupConfig);
        
        // Update authentication state after successful login
        if (accounts.length > 0) {
          setIsAuthenticated(true);
          setUser(accounts[0]);
        }
      } catch (popupError: any) {
        // If popup fails and it's not just user cancellation, try redirect
        if (popupError.errorCode !== "user_cancelled") {
          console.warn("Popup login failed, falling back to redirect:", popupError);
          
          // Fall back to redirect login
          instance.loginRedirect(loginRequest);
          return; // Exit early as redirect will reload the page
        } else {
          // If user cancelled, just log and continue
          console.log("User cancelled login");
          throw popupError; // Re-throw to be caught by outer catch
        }
      }
      
      // Dispatch event for UI updates
      window.dispatchEvent(new CustomEvent('auth-state-changed'));
    } catch (error: any) {
      // Handle any errors
      if (error.errorCode !== "user_cancelled") {
        console.error("Login failed:", error);
      }
      setIsLoading(false);
      // Dispatch event even on failure to update UI
      window.dispatchEvent(new CustomEvent('auth-state-changed'));
    }
  };

<<<<<<< HEAD
  const logout = async () => {
    if (DEV_MODE) {
      setIsAuthenticated(false);
      setUser(null);
      return;
    }
    try {
      await instance.logoutPopup({
        postLogoutRedirectUri: window.location.origin,
      });
=======
  // Logout function
  const logout = async (): Promise<void> => {
    // In development mode, just set authenticated to false
    if (DEV_MODE) {
>>>>>>> 5d8e9a52
      setIsAuthenticated(false);
      setUser(null);
      
      // Dispatch event for UI updates
      window.dispatchEvent(new CustomEvent('auth-state-changed'));
      return;
    }
    
    try {
      setIsLoading(true);
      // Use popup for logout as well
      await instance.logoutPopup();
    } catch (error: any) {
      // Ignore user_cancelled errors
      if (error.errorCode !== "user_cancelled") {
        console.error("Logout failed:", error);
      }
      setIsLoading(false);
      // Dispatch event even on failure to update UI
      window.dispatchEvent(new CustomEvent('auth-state-changed'));
    }
  };

<<<<<<< HEAD
  const editProfile = async () => {
    if (DEV_MODE) {
      // In dev mode, just update the mock user
      setUser(MOCK_USER);
      return;
    }
=======
  // Edit profile function
  const editProfile = async (): Promise<void> => {
    // In development mode, just show a message
    if (DEV_MODE) {
      console.log('Edit profile not available in development mode');
      alert('Edit profile not available in development mode');
      return;
    }
    
>>>>>>> 5d8e9a52
    try {
      setIsLoading(true);
      // Use popup for profile editing
      const popupWidth = 500;
      const popupHeight = 600;
      const left = window.screenX + (window.outerWidth - popupWidth) / 2;
      const top = window.screenY + (window.outerHeight - popupHeight) / 2;
      
<<<<<<< HEAD
      if (result) {
        setUser(extractUserProfile(result.account));
      }
    } catch (error: any) {
=======
      const popupWindowAttributes = {
        popupSize: { width: popupWidth, height: popupHeight },
        popupPosition: { top, left }
      };
      
      // Use the correct edit profile policy from the config
      await instance.loginPopup({
        ...loginRequest,
        authority: `https://proptii.b2clogin.com/proptii.onmicrosoft.com/${b2cPolicies.editProfile}`,
        popupWindowAttributes
      });
    } catch (error: any) {
      // Ignore user_cancelled errors
>>>>>>> 5d8e9a52
      if (error.errorCode !== "user_cancelled") {
        console.error("Edit profile failed:", error);
      }
      setIsLoading(false);
      // Dispatch event even on failure to update UI
      window.dispatchEvent(new CustomEvent('auth-state-changed'));
    }
  };

  // Provide the auth context to children components
  return (
    <AuthContext.Provider
      value={{
        isAuthenticated,
        isLoading,
        user,
        login,
        logout,
        editProfile,
      }}
    >
      {children}
    </AuthContext.Provider>
  );
};

// MSAL Provider wrapper component
interface MSALProviderWrapperProps {
  children: ReactNode;
}

export const MSALProviderWrapper: React.FC<MSALProviderWrapperProps> = ({ children }) => {
  return (
    <MsalProvider instance={msalInstance}>
      <AuthProvider>{children}</AuthProvider>
    </MsalProvider>
  );
}; <|MERGE_RESOLUTION|>--- conflicted
+++ resolved
@@ -1,19 +1,3 @@
-<<<<<<< HEAD
-import React, { createContext, useContext, useState, useEffect } from 'react';
-import { useMsal, MsalProvider } from "@azure/msal-react";
-import { IPublicClientApplication, InteractionStatus, AccountInfo } from "@azure/msal-browser";
-import { loginRequest } from '../config/authConfig';
-import { b2cPolicies } from '../config/authConfig';
-import { DEV_MODE, MOCK_USER } from '../config/devConfig';
-
-interface UserProfile {
-  email?: string;
-  name?: string;
-  username?: string;
-  givenName?: string;
-  familyName?: string;
-}
-=======
 import React, { createContext, useContext, useState, useEffect, ReactNode } from 'react';
 import { useMsal, MsalProvider } from '@azure/msal-react';
 import { 
@@ -57,7 +41,6 @@
     window.dispatchEvent(new CustomEvent('auth-state-changed'));
   }
 });
->>>>>>> 5d8e9a52
 
 // Define the shape of our auth context
 interface AuthContextType {
@@ -87,16 +70,6 @@
   return popup === null || typeof popup === 'undefined' || popup.closed || popup.closed === undefined;
 };
 
-<<<<<<< HEAD
-export const AuthProvider: React.FC<{ pca: IPublicClientApplication; children: React.ReactNode }> = ({ 
-  pca,
-  children 
-}) => {
-  const { instance, inProgress } = useMsal();
-  const [isAuthenticated, setIsAuthenticated] = useState(DEV_MODE);
-  const [user, setUser] = useState<UserProfile | null>(DEV_MODE ? MOCK_USER : null);
-  const [error, setError] = useState<string | null>(null);
-=======
 // Provider component to wrap the app with
 interface AuthProviderProps {
   children: ReactNode;
@@ -108,14 +81,9 @@
   const [user, setUser] = useState<AccountInfo | null>(null);
   const [isLoading, setIsLoading] = useState<boolean>(!DEV_MODE);
   const [isInitialized, setIsInitialized] = useState<boolean>(false);
->>>>>>> 5d8e9a52
 
   // We don't need to initialize MSAL here again since we already did it above
   useEffect(() => {
-<<<<<<< HEAD
-    if (!DEV_MODE && inProgress === InteractionStatus.None) {
-      const accounts = instance.getAllAccounts();
-=======
     setIsInitialized(true);
     
     // In development mode, create a mock user
@@ -175,7 +143,6 @@
       // Only proceed if MSAL is initialized
       if (!isInitialized) return;
       
->>>>>>> 5d8e9a52
       if (accounts.length > 0) {
         try {
           await instance.acquireTokenSilent({
@@ -205,14 +172,6 @@
     }
   }, [instance, accounts, isInitialized]);
 
-<<<<<<< HEAD
-  const login = async () => {
-    if (DEV_MODE) {
-      setIsAuthenticated(true);
-      setUser(MOCK_USER);
-      return;
-    }
-=======
   // Update auth state when accounts change
   useEffect(() => {
     if (accounts.length > 0) {
@@ -246,7 +205,6 @@
       return;
     }
     
->>>>>>> 5d8e9a52
     try {
       setIsLoading(true);
       
@@ -311,23 +269,10 @@
     }
   };
 
-<<<<<<< HEAD
-  const logout = async () => {
-    if (DEV_MODE) {
-      setIsAuthenticated(false);
-      setUser(null);
-      return;
-    }
-    try {
-      await instance.logoutPopup({
-        postLogoutRedirectUri: window.location.origin,
-      });
-=======
   // Logout function
   const logout = async (): Promise<void> => {
     // In development mode, just set authenticated to false
     if (DEV_MODE) {
->>>>>>> 5d8e9a52
       setIsAuthenticated(false);
       setUser(null);
       
@@ -351,14 +296,6 @@
     }
   };
 
-<<<<<<< HEAD
-  const editProfile = async () => {
-    if (DEV_MODE) {
-      // In dev mode, just update the mock user
-      setUser(MOCK_USER);
-      return;
-    }
-=======
   // Edit profile function
   const editProfile = async (): Promise<void> => {
     // In development mode, just show a message
@@ -368,7 +305,6 @@
       return;
     }
     
->>>>>>> 5d8e9a52
     try {
       setIsLoading(true);
       // Use popup for profile editing
@@ -377,12 +313,6 @@
       const left = window.screenX + (window.outerWidth - popupWidth) / 2;
       const top = window.screenY + (window.outerHeight - popupHeight) / 2;
       
-<<<<<<< HEAD
-      if (result) {
-        setUser(extractUserProfile(result.account));
-      }
-    } catch (error: any) {
-=======
       const popupWindowAttributes = {
         popupSize: { width: popupWidth, height: popupHeight },
         popupPosition: { top, left }
@@ -396,7 +326,6 @@
       });
     } catch (error: any) {
       // Ignore user_cancelled errors
->>>>>>> 5d8e9a52
       if (error.errorCode !== "user_cancelled") {
         console.error("Edit profile failed:", error);
       }
