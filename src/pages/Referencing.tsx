--- conflicted
+++ resolved
@@ -14,17 +14,12 @@
 const Referencing = () => {
   const { isAuthenticated, login, isLoading } = useAuth();
   const [isModalOpen, setIsModalOpen] = useState(false);
+
+  const handleGetStarted = () => {
+    //if (isAuthenticated) {
   const [loginInProgress, setLoginInProgress] = useState(false);
   const [loginError, setLoginError] = useState<string | null>(null);
 
-<<<<<<< HEAD
-  const handleGetStarted = () => {
-    //if (isAuthenticated) {
-      setIsModalOpen(true);
-    //} else {
-    //  login();
-    //}
-=======
   // Listen for auth state changes
   useEffect(() => {
     const handleAuthStateChange = () => {
@@ -93,7 +88,6 @@
         setTimeout(() => setLoginError(null), 5000);
       }
     }
->>>>>>> 5d8e9a52
   };
 
   return (
@@ -160,27 +154,6 @@
       </section>
 
       {/* Steps Section */}
-<<<<<<< HEAD
-      <section className="relative bg-cover bg-center bg-no-repeat py-24 px-8 min-h-[600px] flex items-center justify-center" style={{ backgroundImage: "url('/public/images/Referencing.png')" }}>
-      {/* Container with spacing */}
-      <div className="relative container mx-auto flex flex-col md:flex-row items-center gap-12 lg:px-32">
-        {/* Left Section - Text Content */}
-        <div className="md:w-1/2 space-y-10 md:text-left md:mr-12">
-          <h2 className="text-3xl font-bold text-[#136C9E] leading-tight">
-            Steps for referencing
-          </h2>
-          <p className="text-gray-600 text-lg leading-relaxed">
-            Once successfully verified, users are issued a digital “Rent Passport,” 
-            a secure badge of trustworthiness. This streamlined process fosters trust 
-            and confidence in every property transaction.
-          </p>
-          <button 
-          onClick={handleGetStarted}
-          className="bg-orange-600 text-white font-medium px-6 py-3 rounded-lg hover:bg-orange-700 transition-all duration-300 shadow-md hover:shadow-lg">
-          Get started
-          </button>
-
-=======
       <section className="py-20 bg-white relative overflow-hidden">
         {/* Background shapes */}
         <div className="absolute top-0 left-0 w-80 h-80 bg-[#FFF5E1] rounded-full -translate-x-1/2 -translate-y-1/2 z-0"></div>
@@ -234,80 +207,8 @@
               {isLoading ? 'Loading...' : isAuthenticated ? 'Start Referencing' : 'Get Started'}
             </button>
           </div>
->>>>>>> 5d8e9a52
         </div>
-
-        {/* Right Section - Swiper Carousel */}
-<div className="md:w-2/5 flex justify-center">
-  <Swiper
-    modules={[Pagination, Navigation]}
-    pagination={{ clickable: true }}
-    navigation
-    spaceBetween={20} /* Increase spacing for better layout */
-    slidesPerView={1}
-    className="w-full max-w-md"
-    style={{
-      "--swiper-navigation-color": "#58B2E8", // Lighter color for better contrast
-      "--swiper-pagination-color": "#58B2E8",
-      "--swiper-navigation-size": "24px" // Reduce navigation icon size
-    }}
-  >
-    {/* Slide 1 */}
-    <SwiperSlide>
-      <div className="bg-[#136C9E] text-white py-10 px-6 rounded-3xl text-center shadow-lg">
-        <div className="bg-white p-1 rounded-lg inline-block mb-12">
-          <img src="/images/1-Review.png" alt="icon" className="h-20 w-20"/>
-        </div>
-        <h3 className="text-lg font-semibold mb-4">01. Review the Document Checklist</h3>
-        <p className="text-gray-100 mb-6">
-          Ensure you have all the required documents organized and ready for submission.
-        </p>
-      </div>
-    </SwiperSlide>
-
-    {/* Slide 2 */}
-    <SwiperSlide>
-      <div className="bg-[#136C9E] text-white py-10 px-6 rounded-3xl text-center shadow-lg">
-        <div className="bg-white p-1 rounded-lg inline-block mb-12">
-          <img src="/images/2-Upload.png" alt="icon" className="h-20 w-20"/>
-        </div>
-        <h3 className="text-lg font-semibold mb-4">02. Upload Your Documents</h3>
-        <p className="text-gray-100 mb-6">
-          Ensure you have all the required documents organized and ready for submission.
-        </p>
-      </div>
-    </SwiperSlide>
-
-    {/* Slide 3 */}
-    <SwiperSlide>
-      <div className="bg-[#136C9E] text-white py-10 px-6 rounded-3xl text-center shadow-lg">
-        <div className="bg-white p-1 rounded-lg inline-block mb-12">
-          <img src="/images/3-Respond.png" alt="icon" className="h-20 w-20"/>
-        </div>
-        <h3 className="text-lg font-semibold mb-4">03. Respond to Any Follow-Ups</h3>
-        <p className="text-gray-100 mb-6">
-          Ensure you have all the required documents organized and ready for submission.
-        </p>
-      </div>
-    </SwiperSlide>
-
-    {/* Slide 4 */}
-    <SwiperSlide>
-      <div className="bg-[#136C9E] text-white py-10 px-6 rounded-3xl text-center shadow-lg">
-        <div className="bg-white p-1 rounded-lg inline-block mb-12">
-          <img src="/images/4-Receive.png" alt="icon" className="h-20 w-20"/>
-        </div>
-        <h3 className="text-lg font-semibold mb-4">04. Receive Feedback</h3>
-        <p className="text-gray-100 mb-6">
-          Ensure you have all the required documents organized and ready for submission.
-        </p>
-      </div>
-    </SwiperSlide>
-  </Swiper>
-</div>
-
-      </div>
-    </section>
+      </section>
 
       <FAQSection />
       <Footer />
