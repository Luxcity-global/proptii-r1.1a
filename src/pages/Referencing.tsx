import React, { useState, useEffect } from 'react';
import { useAuth } from '../contexts/AuthContext';
import Navbar from '../components/Navbar';
import Footer from '../components/Footer';
import FAQSection from '../components/FAQSection';
import ReferencingModal from '../components/ReferencingModal';
import { Swiper, SwiperSlide } from 'swiper/react';
import 'swiper/css';
import 'swiper/css/navigation';
import 'swiper/css/pagination';
import { Pagination, Navigation } from "swiper/modules";


const Referencing = () => {
  const { isAuthenticated, login, isLoading } = useAuth();
  const [isModalOpen, setIsModalOpen] = useState(false);

  const handleGetStarted = () => {
    //if (isAuthenticated) {
  const [loginInProgress, setLoginInProgress] = useState(false);
  const [loginError, setLoginError] = useState<string | null>(null);

  // Listen for auth state changes
  useEffect(() => {
    const handleAuthStateChange = () => {
      // If authentication succeeded, open the modal
      if (isAuthenticated && loginInProgress) {
        setLoginInProgress(false);
        setLoginError(null);
        setIsModalOpen(true);
      } 
      // If authentication failed but was in progress, show error
      else if (!isAuthenticated && loginInProgress && !isLoading) {
        setLoginInProgress(false);
        setLoginError("Authentication failed. Please try again.");
        // Auto-clear error after 5 seconds
        setTimeout(() => setLoginError(null), 5000);
      }
    };

    window.addEventListener('auth-state-changed', handleAuthStateChange);
    
    // Check if user is already authenticated after loading
    if (!isLoading) {
      if (isAuthenticated && loginInProgress) {
        setLoginInProgress(false);
        setIsModalOpen(true);
      } else if (!isAuthenticated && loginInProgress) {
        setLoginInProgress(false);
        setLoginError("Authentication failed. Please try again.");
        // Auto-clear error after 5 seconds
        setTimeout(() => setLoginError(null), 5000);
      }
    }
    
    return () => {
      window.removeEventListener('auth-state-changed', handleAuthStateChange);
    };
  }, [isAuthenticated, loginInProgress, isLoading]);

  const handleGetStarted = async () => {
    if (isAuthenticated) {
      setIsModalOpen(true);
    } else {
      try {
        setLoginError(null);
        setLoginInProgress(true);
        
        // Inform the user that they might be redirected
        console.log("Starting login process. You may be redirected to the login page.");
        
        await login();
        
        // If we get here, the popup login was successful
        console.log("Login successful via popup");
      } catch (error) {
        console.error("Login error in Referencing page:", error);
        setLoginInProgress(false);
        
        // Check if the error is related to popup blocking
        if (error instanceof Error && error.message.includes('popup')) {
          setLoginError("Popup was blocked. Please allow popups for this site or you will be redirected.");
        } else {
          setLoginError("Authentication failed. Please try again.");
        }
        
        // Auto-clear error after 5 seconds
        setTimeout(() => setLoginError(null), 5000);
      }
    }
  };

  return (
    <div className="min-h-screen font-nunito">
      <Navbar />
      
      {/* Hero Section - always visible regardless of authentication status */}
      <section className="h-[80vh] relative flex items-center overflow-hidden">
        {/* Background Image */}
        <div className="absolute inset-0 z-0">
          <img 
            src="/images/pablo-merchan-montes-wYOPqmtDD0w-unsplash.jpg" 
            alt="Family enjoying dinner together" 
            className="w-full h-full object-cover"
            loading="eager"
          />
          {/* Overlay to ensure text readability */}
          <div className="absolute inset-0 bg-black bg-opacity-30 z-1"></div>
        </div>

        <div className="relative z-10 max-w-7xl mx-auto px-4 text-center w-full">
          {/* Main Heading */}
          <h3 className="text-3xl md:text-6xl font-bold mb-6 font-archive leading-tight text-white">
            Verify Your Identity,<br />
            Funds, and Rental History
          </h3>
          
          {/* Subheading */}
          <p className="text-xl md:text-2xl mb-12 max-w-3xl mx-auto font-light text-white">
            Ensure peace of mind for both landlords and tenants.
            Our rigorous referencing process verifies renter or buyer
            identity, financial status, and rental history
          </p>

          {/* Display login error if any */}
          {loginError && (
            <div className="bg-red-500 bg-opacity-80 text-white p-4 rounded-lg mb-6 max-w-md mx-auto">
              <p>{loginError}</p>
              {loginError.includes('Popup was blocked') && (
                <p className="mt-2 text-sm">
                  Please check your browser settings to allow popups for this site. 
                  You may need to click the popup blocker icon in your browser's address bar.
                </p>
              )}
            </div>
          )}

          <button
            onClick={handleGetStarted}
            className="bg-primary text-white px-10 py-4 rounded-full hover:bg-opacity-90 transition-all text-xl font-medium"
            disabled={isLoading || loginInProgress}
          >
            {isLoading || loginInProgress ? (
              <span className="flex items-center justify-center">
                <svg className="animate-spin -ml-1 mr-3 h-5 w-5 text-white" xmlns="http://www.w3.org/2000/svg" fill="none" viewBox="0 0 24 24">
                  <circle className="opacity-25" cx="12" cy="12" r="10" stroke="currentColor" strokeWidth="4"></circle>
                  <path className="opacity-75" fill="currentColor" d="M4 12a8 8 0 018-8V0C5.373 0 0 5.373 0 12h4zm2 5.291A7.962 7.962 0 014 12H0c0 3.042 1.135 5.824 3 7.938l3-2.647z"></path>
                </svg>
                Loading...
              </span>
            ) : isAuthenticated ? 'Start Referencing' : 'Get Started'}
          </button>
        </div>
      </section>

      {/* Steps Section */}
<<<<<<< HEAD
      <section className="relative bg-cover bg-center bg-no-repeat py-24 px-8 min-h-[600px] flex items-center justify-center" style={{ backgroundImage: "url('/public/images/Referencing.png')" }}>
      {/* Container with spacing */}
      <div className="relative container mx-auto flex flex-col md:flex-row items-center gap-12 lg:px-32">
        {/* Left Section - Text Content */}
        <div className="md:w-1/2 space-y-10 md:text-left md:mr-12">
          <h2 className="text-3xl font-bold text-[#136C9E] leading-tight">
            Steps for referencing
          </h2>
          <p className="text-gray-600 text-lg leading-relaxed">
            Once successfully verified, users are issued a digital “Rent Passport,” 
            a secure badge of trustworthiness. This streamlined process fosters trust 
            and confidence in every property transaction.
          </p>
          <button className="bg-orange-600 text-white font-medium px-6 py-3 rounded-lg hover:bg-orange-700 transition-all duration-300 shadow-md hover:shadow-lg">
          Get started
          </button>

        </div>

        {/* Right Section - Swiper Carousel */}
<div className="md:w-2/5 flex justify-center">
  <Swiper
    modules={[Pagination, Navigation]}
    pagination={{ clickable: true }}
    navigation
    spaceBetween={20} /* Increase spacing for better layout */
    slidesPerView={1}
    className="w-full max-w-md"
    style={{
      "--swiper-navigation-color": "#58B2E8", // Lighter color for better contrast
      "--swiper-pagination-color": "#58B2E8",
      "--swiper-navigation-size": "24px" // Reduce navigation icon size
    }}
  >
    {/* Slide 1 */}
    <SwiperSlide>
      <div className="bg-[#136C9E] text-white py-10 px-6 rounded-3xl text-center shadow-lg">
        <div className="bg-white p-1 rounded-lg inline-block mb-12">
          <img src="/images/1-Review.png" alt="icon" className="h-20 w-20"/>
        </div>
        <h3 className="text-lg font-semibold mb-4">01. Review the Document Checklist</h3>
        <p className="text-gray-100 mb-6">
          Ensure you have all the required documents organized and ready for submission.
        </p>
      </div>
    </SwiperSlide>

    {/* Slide 2 */}
    <SwiperSlide>
      <div className="bg-[#136C9E] text-white py-10 px-6 rounded-3xl text-center shadow-lg">
        <div className="bg-white p-1 rounded-lg inline-block mb-12">
          <img src="/images/2-Upload.png" alt="icon" className="h-20 w-20"/>
        </div>
        <h3 className="text-lg font-semibold mb-4">02. Upload Your Documents</h3>
        <p className="text-gray-100 mb-6">
          Ensure you have all the required documents organized and ready for submission.
        </p>
      </div>
    </SwiperSlide>

    {/* Slide 3 */}
    <SwiperSlide>
      <div className="bg-[#136C9E] text-white py-10 px-6 rounded-3xl text-center shadow-lg">
        <div className="bg-white p-1 rounded-lg inline-block mb-12">
          <img src="/images/3-Respond.png" alt="icon" className="h-20 w-20"/>
        </div>
        <h3 className="text-lg font-semibold mb-4">03. Respond to Any Follow-Ups</h3>
        <p className="text-gray-100 mb-6">
          Ensure you have all the required documents organized and ready for submission.
        </p>
      </div>
    </SwiperSlide>

    {/* Slide 4 */}
    <SwiperSlide>
      <div className="bg-[#136C9E] text-white py-10 px-6 rounded-3xl text-center shadow-lg">
        <div className="bg-white p-1 rounded-lg inline-block mb-12">
          <img src="/images/4-Receive.png" alt="icon" className="h-20 w-20"/>
        </div>
        <h3 className="text-lg font-semibold mb-4">04. Receive Feedback</h3>
        <p className="text-gray-100 mb-6">
          Ensure you have all the required documents organized and ready for submission.
        </p>
      </div>
    </SwiperSlide>
  </Swiper>
</div>

      </div>
    </section>
=======
      <section className="py-20 bg-white relative overflow-hidden">
        {/* Background shapes */}
        <div className="absolute top-0 left-0 w-80 h-80 bg-[#FFF5E1] rounded-full -translate-x-1/2 -translate-y-1/2 z-0"></div>
        <div className="absolute bottom-0 right-0 w-96 h-96 bg-[#F6F8FD] rounded-full translate-x-1/3 translate-y-1/3 z-0"></div>
        
        <div className="relative z-10 max-w-7xl mx-auto px-4">
          <div className="text-center mb-16">
            <h2 className="text-4xl md:text-5xl font-bold mb-6 font-archive text-[#333333]">Steps for referencing</h2>
            <p className="text-lg text-gray-600 max-w-3xl mx-auto">
              Once successfully verified, users are issued a digital "Rent Passport", a 
              secure badge of trustworthiness. This streamlined process fosters trust 
              and confidence in every property transaction.
            </p>
          </div>
          
          <div className="grid grid-cols-1 md:grid-cols-3 gap-8">
            {/* Step 1 */}
            <div className="bg-white rounded-3xl shadow-lg p-8">
              <div className="w-16 h-16 bg-primary text-white rounded-full flex items-center justify-center text-2xl font-bold mb-6">1</div>
              <h3 className="text-2xl font-bold mb-4">Create Account</h3>
              <p className="text-gray-600">
                Sign up using your email or social accounts. Verify your email to activate your account.
              </p>
            </div>
            
            {/* Step 2 */}
            <div className="bg-white rounded-3xl shadow-lg p-8">
              <div className="w-16 h-16 bg-primary text-white rounded-full flex items-center justify-center text-2xl font-bold mb-6">2</div>
              <h3 className="text-2xl font-bold mb-4">Submit Information</h3>
              <p className="text-gray-600">
                Provide your personal details, employment information, and financial status through our secure platform.
              </p>
            </div>
            
            {/* Step 3 */}
            <div className="bg-white rounded-3xl shadow-lg p-8">
              <div className="w-16 h-16 bg-primary text-white rounded-full flex items-center justify-center text-2xl font-bold mb-6">3</div>
              <h3 className="text-2xl font-bold mb-4">Get Verified</h3>
              <p className="text-gray-600">
                Our AI system verifies your information quickly and thoroughly. Receive your digital Rent Passport upon approval.
              </p>
            </div>
          </div>
          
          <div className="text-center mt-16">
            <button
              onClick={handleGetStarted}
              className="bg-primary text-white px-10 py-4 rounded-full hover:bg-opacity-90 transition-all text-xl font-medium"
              disabled={isLoading || loginInProgress}
            >
              {isLoading ? 'Loading...' : isAuthenticated ? 'Start Referencing' : 'Get Started'}
            </button>
          </div>
        </div>
      </section>
>>>>>>> 337bf467

      <FAQSection />
      <Footer />
      
      {/* Referencing Modal */}
      <ReferencingModal 
        isOpen={isModalOpen} 
        onClose={() => setIsModalOpen(false)} 
      />
    </div>
  );
};

export default Referencing; <|MERGE_RESOLUTION|>--- conflicted
+++ resolved
@@ -1,4 +1,4 @@
-import React, { useState, useEffect } from 'react';
+import React, { useState } from 'react';
 import { useAuth } from '../contexts/AuthContext';
 import Navbar from '../components/Navbar';
 import Footer from '../components/Footer';
@@ -12,82 +12,15 @@
 
 
 const Referencing = () => {
-  const { isAuthenticated, login, isLoading } = useAuth();
+  const { isAuthenticated, login } = useAuth();
   const [isModalOpen, setIsModalOpen] = useState(false);
 
   const handleGetStarted = () => {
     //if (isAuthenticated) {
-  const [loginInProgress, setLoginInProgress] = useState(false);
-  const [loginError, setLoginError] = useState<string | null>(null);
-
-  // Listen for auth state changes
-  useEffect(() => {
-    const handleAuthStateChange = () => {
-      // If authentication succeeded, open the modal
-      if (isAuthenticated && loginInProgress) {
-        setLoginInProgress(false);
-        setLoginError(null);
-        setIsModalOpen(true);
-      } 
-      // If authentication failed but was in progress, show error
-      else if (!isAuthenticated && loginInProgress && !isLoading) {
-        setLoginInProgress(false);
-        setLoginError("Authentication failed. Please try again.");
-        // Auto-clear error after 5 seconds
-        setTimeout(() => setLoginError(null), 5000);
-      }
-    };
-
-    window.addEventListener('auth-state-changed', handleAuthStateChange);
-    
-    // Check if user is already authenticated after loading
-    if (!isLoading) {
-      if (isAuthenticated && loginInProgress) {
-        setLoginInProgress(false);
-        setIsModalOpen(true);
-      } else if (!isAuthenticated && loginInProgress) {
-        setLoginInProgress(false);
-        setLoginError("Authentication failed. Please try again.");
-        // Auto-clear error after 5 seconds
-        setTimeout(() => setLoginError(null), 5000);
-      }
-    }
-    
-    return () => {
-      window.removeEventListener('auth-state-changed', handleAuthStateChange);
-    };
-  }, [isAuthenticated, loginInProgress, isLoading]);
-
-  const handleGetStarted = async () => {
-    if (isAuthenticated) {
       setIsModalOpen(true);
-    } else {
-      try {
-        setLoginError(null);
-        setLoginInProgress(true);
-        
-        // Inform the user that they might be redirected
-        console.log("Starting login process. You may be redirected to the login page.");
-        
-        await login();
-        
-        // If we get here, the popup login was successful
-        console.log("Login successful via popup");
-      } catch (error) {
-        console.error("Login error in Referencing page:", error);
-        setLoginInProgress(false);
-        
-        // Check if the error is related to popup blocking
-        if (error instanceof Error && error.message.includes('popup')) {
-          setLoginError("Popup was blocked. Please allow popups for this site or you will be redirected.");
-        } else {
-          setLoginError("Authentication failed. Please try again.");
-        }
-        
-        // Auto-clear error after 5 seconds
-        setTimeout(() => setLoginError(null), 5000);
-      }
-    }
+    //} else {
+    //  login();
+    //}
   };
 
   return (
@@ -122,39 +55,16 @@
             identity, financial status, and rental history
           </p>
 
-          {/* Display login error if any */}
-          {loginError && (
-            <div className="bg-red-500 bg-opacity-80 text-white p-4 rounded-lg mb-6 max-w-md mx-auto">
-              <p>{loginError}</p>
-              {loginError.includes('Popup was blocked') && (
-                <p className="mt-2 text-sm">
-                  Please check your browser settings to allow popups for this site. 
-                  You may need to click the popup blocker icon in your browser's address bar.
-                </p>
-              )}
-            </div>
-          )}
-
           <button
             onClick={handleGetStarted}
             className="bg-primary text-white px-10 py-4 rounded-full hover:bg-opacity-90 transition-all text-xl font-medium"
-            disabled={isLoading || loginInProgress}
           >
-            {isLoading || loginInProgress ? (
-              <span className="flex items-center justify-center">
-                <svg className="animate-spin -ml-1 mr-3 h-5 w-5 text-white" xmlns="http://www.w3.org/2000/svg" fill="none" viewBox="0 0 24 24">
-                  <circle className="opacity-25" cx="12" cy="12" r="10" stroke="currentColor" strokeWidth="4"></circle>
-                  <path className="opacity-75" fill="currentColor" d="M4 12a8 8 0 018-8V0C5.373 0 0 5.373 0 12h4zm2 5.291A7.962 7.962 0 014 12H0c0 3.042 1.135 5.824 3 7.938l3-2.647z"></path>
-                </svg>
-                Loading...
-              </span>
-            ) : isAuthenticated ? 'Start Referencing' : 'Get Started'}
+            {isAuthenticated ? 'Start Referencing' : 'Get Started'}
           </button>
         </div>
       </section>
 
       {/* Steps Section */}
-<<<<<<< HEAD
       <section className="relative bg-cover bg-center bg-no-repeat py-24 px-8 min-h-[600px] flex items-center justify-center" style={{ backgroundImage: "url('/public/images/Referencing.png')" }}>
       {/* Container with spacing */}
       <div className="relative container mx-auto flex flex-col md:flex-row items-center gap-12 lg:px-32">
@@ -245,63 +155,6 @@
 
       </div>
     </section>
-=======
-      <section className="py-20 bg-white relative overflow-hidden">
-        {/* Background shapes */}
-        <div className="absolute top-0 left-0 w-80 h-80 bg-[#FFF5E1] rounded-full -translate-x-1/2 -translate-y-1/2 z-0"></div>
-        <div className="absolute bottom-0 right-0 w-96 h-96 bg-[#F6F8FD] rounded-full translate-x-1/3 translate-y-1/3 z-0"></div>
-        
-        <div className="relative z-10 max-w-7xl mx-auto px-4">
-          <div className="text-center mb-16">
-            <h2 className="text-4xl md:text-5xl font-bold mb-6 font-archive text-[#333333]">Steps for referencing</h2>
-            <p className="text-lg text-gray-600 max-w-3xl mx-auto">
-              Once successfully verified, users are issued a digital "Rent Passport", a 
-              secure badge of trustworthiness. This streamlined process fosters trust 
-              and confidence in every property transaction.
-            </p>
-          </div>
-          
-          <div className="grid grid-cols-1 md:grid-cols-3 gap-8">
-            {/* Step 1 */}
-            <div className="bg-white rounded-3xl shadow-lg p-8">
-              <div className="w-16 h-16 bg-primary text-white rounded-full flex items-center justify-center text-2xl font-bold mb-6">1</div>
-              <h3 className="text-2xl font-bold mb-4">Create Account</h3>
-              <p className="text-gray-600">
-                Sign up using your email or social accounts. Verify your email to activate your account.
-              </p>
-            </div>
-            
-            {/* Step 2 */}
-            <div className="bg-white rounded-3xl shadow-lg p-8">
-              <div className="w-16 h-16 bg-primary text-white rounded-full flex items-center justify-center text-2xl font-bold mb-6">2</div>
-              <h3 className="text-2xl font-bold mb-4">Submit Information</h3>
-              <p className="text-gray-600">
-                Provide your personal details, employment information, and financial status through our secure platform.
-              </p>
-            </div>
-            
-            {/* Step 3 */}
-            <div className="bg-white rounded-3xl shadow-lg p-8">
-              <div className="w-16 h-16 bg-primary text-white rounded-full flex items-center justify-center text-2xl font-bold mb-6">3</div>
-              <h3 className="text-2xl font-bold mb-4">Get Verified</h3>
-              <p className="text-gray-600">
-                Our AI system verifies your information quickly and thoroughly. Receive your digital Rent Passport upon approval.
-              </p>
-            </div>
-          </div>
-          
-          <div className="text-center mt-16">
-            <button
-              onClick={handleGetStarted}
-              className="bg-primary text-white px-10 py-4 rounded-full hover:bg-opacity-90 transition-all text-xl font-medium"
-              disabled={isLoading || loginInProgress}
-            >
-              {isLoading ? 'Loading...' : isAuthenticated ? 'Start Referencing' : 'Get Started'}
-            </button>
-          </div>
-        </div>
-      </section>
->>>>>>> 337bf467
 
       <FAQSection />
       <Footer />
