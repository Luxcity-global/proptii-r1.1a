--- conflicted
+++ resolved
@@ -15,19 +15,12 @@
   },
 };
 
-<<<<<<< HEAD
-export default defineConfig({
-  plugins: [react()],
-  define: {
-    'process.env': {}
-=======
 // Environment-specific configurations
 const envConfigs = {
   development: {
     sourcemap: true,
     minify: false,
     cssCodeSplit: true,
->>>>>>> 22a55e29
   },
   staging: {
     sourcemap: 'hidden',
